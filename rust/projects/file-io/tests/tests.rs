use kvs::{KvStore, Result};
use std::collections::HashMap;
use std::env::{current_dir, current_exe};
use std::ffi::OsStr;
use std::fs::Metadata;
use std::io;
use std::iter::empty;
use std::path::{Path, PathBuf};
use std::process::{Command, Output};
use tempfile::TempDir;
use walkdir::{DirEntry, WalkDir};

// `kvs` with no args should exit with a non-zero code.
#[test]
fn cli_no_args() {
    let output = run_with_args(empty::<&OsStr>());
    assert!(!output.status.success())
}

// `kvs -V` should print the version
#[test]
fn cli_version() {
    let output = run_with_args(&["-V"]);
    let stdout = String::from_utf8(output.stdout).expect("Invalid UTF-8 output");
    assert!(stdout.contains(env!("CARGO_PKG_VERSION")));
}

// `kvs get <KEY>` should print "Key not found" for a non-existent key and exit with zero.
#[test]
fn cli_get_non_existent_key() {
    let temp_dir = TempDir::new().expect("unable to create temporary working directory");
    let output = run_with_dir_and_args(temp_dir.path(), &["get", "key1"]);
    let stdout = String::from_utf8(output.stdout).expect("Invalid UTF-8 output");
    assert_eq!(stdout.trim(), "Key not found");
    assert!(output.status.success());
}

// `kvs rm <KEY>` should print "Key not found" for an empty database and exit with zero.
#[test]
fn cli_rm_non_existent_key() {
    let temp_dir = TempDir::new().expect("unable to create temporary working directory");
    let output = run_with_dir_and_args(temp_dir.path(), &["rm", "key1"]);
    let stdout = String::from_utf8(output.stdout).expect("Invalid UTF-8 output");
    assert_eq!(stdout.trim(), "Key not found");
    assert!(!output.status.success());
}

// `kvs set <KEY> <VALUE>` should print nothing and exit with zero.
#[test]
fn cli_set() {
    let temp_dir = TempDir::new().expect("unable to create temporary working directory");
    let output = run_with_dir_and_args(temp_dir.path(), &["set", "key1", "value1"]);
    assert!(output.stdout.is_empty());
    assert!(output.status.success());

    // run a second time
    let output = run_with_dir_and_args(temp_dir.path(), &["set", "key1", "value1"]);
    assert!(output.stdout.is_empty());
    assert!(output.status.success());
}

#[test]
fn cli_get_stored() -> Result<()> {
    let temp_dir = TempDir::new().expect("unable to create temporary working directory");

    let mut store = KvStore::open(temp_dir.path())?;
    store.set("key1".to_owned(), "value1".to_owned())?;
    store.set("key2".to_owned(), "value2".to_owned())?;
    drop(store);

    let output = run_with_dir_and_args(temp_dir.path(), &["get", "key1"]);
    let stdout = String::from_utf8(output.stdout).expect("Invalid UTF-8 output");
    assert_eq!(stdout.trim(), "value1");
    assert!(output.status.success());

    let output = run_with_dir_and_args(temp_dir.path(), &["get", "key2"]);
    let stdout = String::from_utf8(output.stdout).expect("Invalid UTF-8 output");
    assert_eq!(stdout.trim(), "value2");
    assert!(output.status.success());

    Ok(())
}

// `kvs rm <KEY>` should print nothing and exit with zero.
#[test]
fn cli_rm_stored() -> Result<()> {
    let temp_dir = TempDir::new().expect("unable to create temporary working directory");

    let mut store = KvStore::open(temp_dir.path())?;
    store.set("key1".to_owned(), "value1".to_owned())?;
    drop(store);

    let output = run_with_dir_and_args(temp_dir.path(), &["rm", "key1"]);
    let stdout = String::from_utf8(output.stdout).expect("Invalid UTF-8 output");
    assert!(stdout.is_empty());
    assert!(output.status.success());

    let output = run_with_dir_and_args(temp_dir.path(), &["get", "key1"]);
    let stdout = String::from_utf8(output.stdout).expect("Invalid UTF-8 output");
    assert_eq!(stdout.trim(), "Key not found");
    assert!(output.status.success());

    Ok(())
}

#[test]
fn cli_invalid_get() {
    assert!(!run_with_args(&["get"]).status.success());
    assert!(!run_with_args(&["get", "extra", "field"]).status.success());
}

#[test]
fn cli_invalid_set() {
    assert!(!run_with_args(&["set"]).status.success());
    assert!(!run_with_args(&["set", "missing_field"]).status.success());
    assert!(!run_with_args(&["set", "extra", "extra", "field"])
        .status
        .success());
}

#[test]
fn cli_invalid_rm() {
    assert!(!run_with_args(&["rm"]).status.success());
    assert!(!run_with_args(&["rm", "extra", "field"]).status.success());
}

#[test]
fn cli_invalid_subcommand() {
    assert!(!run_with_args(&["unknown", "subcommand"]).status.success());
}

// Should get previously stored value
#[test]
fn get_stored_value() -> Result<()> {
    let temp_dir = TempDir::new().expect("unable to create temporary working directory");
    let mut store = KvStore::open(temp_dir.path())?;

    store.set("key1".to_owned(), "value1".to_owned())?;
    store.set("key2".to_owned(), "value2".to_owned())?;

    assert_eq!(store.get("key1".to_owned())?, Some("value1".to_owned()));
    assert_eq!(store.get("key2".to_owned())?, Some("value2".to_owned()));

    // Open from disk again and check persistent data
    drop(store);
    let mut store = KvStore::open(temp_dir.path())?;
    assert_eq!(store.get("key1".to_owned())?, Some("value1".to_owned()));
    assert_eq!(store.get("key2".to_owned())?, Some("value2".to_owned()));

    Ok(())
}

// Should overwrite existent value
#[test]
fn overwrite_value() -> Result<()> {
    let temp_dir = TempDir::new().expect("unable to create temporary working directory");
    let mut store = KvStore::open(temp_dir.path())?;

    store.set("key1".to_owned(), "value1".to_owned())?;
    assert_eq!(store.get("key1".to_owned())?, Some("value1".to_owned()));
    store.set("key1".to_owned(), "value2".to_owned())?;
    assert_eq!(store.get("key1".to_owned())?, Some("value2".to_owned()));

    // Open from disk again and check persistent data
    drop(store);
    let mut store = KvStore::open(temp_dir.path())?;
    assert_eq!(store.get("key1".to_owned())?, Some("value2".to_owned()));
    store.set("key1".to_owned(), "value3".to_owned())?;
    assert_eq!(store.get("key1".to_owned())?, Some("value3".to_owned()));

    Ok(())
}

// Should get `None` when getting a non-existent key
#[test]
fn get_non_existent_value() -> Result<()> {
    let temp_dir = TempDir::new().expect("unable to create temporary working directory");
    let mut store = KvStore::open(temp_dir.path())?;

    store.set("key1".to_owned(), "value1".to_owned())?;
    assert_eq!(store.get("key2".to_owned())?, None);

    // Open from disk again and check persistent data
    drop(store);
    let mut store = KvStore::open(temp_dir.path())?;
    assert_eq!(store.get("key2".to_owned())?, None);

    Ok(())
}

<<<<<<< HEAD
#[test]
fn remove_non_existent_key() -> Result<()> {
    let temp_dir = TempDir::new().expect("unable to create temporary working directory");
    let mut store = KvStore::open(temp_dir.path())?;
    assert!(store.remove("key1".to_owned()).is_err());
    Ok(())
}

#[test]
fn remove_key() -> Result<()> {
    let temp_dir = TempDir::new().expect("unable to create temporary working directory");
    let mut store = KvStore::open(temp_dir.path())?;
    store.set("key1".to_owned(), "value1".to_owned())?;
    assert!(store.remove("key1".to_owned()).is_ok());
    assert_eq!(store.get("key1".to_owned())?, None);
    Ok(())
}

// Insert random data and call compact function. Test if data is correct after compaction.
=======
// Insert data until total size of the directory decreases.
// Test data correctness after compaction.
>>>>>>> da3a5a6b
#[test]
fn compaction() -> Result<()> {
    let temp_dir = TempDir::new().expect("unable to create temporary working directory");
    let mut store = KvStore::open(temp_dir.path())?;

    let dir_size = || {
        let entries = WalkDir::new(temp_dir.path()).into_iter();
        let len: walkdir::Result<u64> = entries
            .map(|res| {
                res.and_then(|entry| entry.metadata())
                    .map(|metadata| metadata.len())
            })
            .sum();
        len.expect("fail to get directory size")
    };

    let mut current_size = dir_size();
    for iter in 0..1000 {
        for key_id in 0..1000 {
            let key = format!("key{}", key_id);
            let value = format!("{}", iter);
            store.set(key, value)?;
        }

        let new_size = dir_size();
        if new_size > current_size {
            current_size = new_size;
            continue;
        }
        // Compaction triggered

        drop(store);
        // reopen and check content
        let mut store = KvStore::open(temp_dir.path())?;
        for key_id in 0..1000 {
            let key = format!("key{}", key_id);
            assert_eq!(store.get(key)?, Some(format!("{}", iter)));
        }
        return Ok(());
    }

    panic!("No compaction detected");
}

// Path to kvs binary
fn binary_path() -> PathBuf {
    // Path to cargo executables
    // Adapted from https://github.com/rust-lang/cargo/blob/485670b3983b52289a2f353d589c57fae2f60f82/tests/testsuite/support/mod.rs#L507
    let mut path = current_exe()
        .ok()
        .map(|mut path| {
            path.pop();
            if path.ends_with("deps") {
                path.pop();
            }
            path
        })
        .unwrap();

    path.push("kvs");
    path
}

fn run_with_args<I, S>(args: I) -> Output
where
    I: IntoIterator<Item = S>,
    S: AsRef<OsStr>,
{
    run_with_dir_and_args(current_dir().expect("unable to get current_dir"), args)
}

fn run_with_dir_and_args<P, I, S>(dir: P, args: I) -> Output
where
    P: AsRef<Path>,
    I: IntoIterator<Item = S>,
    S: AsRef<OsStr>,
{
    Command::new(binary_path())
        .current_dir(dir)
        .args(args)
        .output()
        .expect("failed to execute kvs binary")
}<|MERGE_RESOLUTION|>--- conflicted
+++ resolved
@@ -188,7 +188,6 @@
     Ok(())
 }
 
-<<<<<<< HEAD
 #[test]
 fn remove_non_existent_key() -> Result<()> {
     let temp_dir = TempDir::new().expect("unable to create temporary working directory");
@@ -207,11 +206,8 @@
     Ok(())
 }
 
-// Insert random data and call compact function. Test if data is correct after compaction.
-=======
 // Insert data until total size of the directory decreases.
 // Test data correctness after compaction.
->>>>>>> da3a5a6b
 #[test]
 fn compaction() -> Result<()> {
     let temp_dir = TempDir::new().expect("unable to create temporary working directory");
